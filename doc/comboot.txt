--- conflicted
+++ resolved
@@ -90,8 +90,8 @@
  [ESP+24] dword Pointer to FAR call helper function (new in 2.05)
  [ESP+28] dword Pointer to CDECL helper function (new in 3.54)
  [ESP+32] dword Amount of memory controlled by the Syslinux core (new in 3.74)
-<<<<<<< HEAD
- [ESP+36] dword	Pointer to protected-mode functions (new in 4.00)
+ [ESP+36] dword Pointer to the filename of the com32 module (new in 3.86)
+ [ESP+40] dword	Pointer to protected-mode functions (new in 4.00)
 
 The libcom32 startup code loads this into a structure named __com32,
 defined in <com32.h>:
@@ -105,11 +105,9 @@
     void __cdecl(*cs_farcall)(uint32_t, const com32sys_t *, com32sys_t *);
     int __cdecl(*cs_cfarcall)(uint32_t, const void *, uint32_t);
     uint32_t cs_memsize;
-    struct com32_pmapi *cs_pm;
+    const char *cs_name;
+    const struct com32_pmapi *cs_pm;
 } __com32;
-=======
- [ESP+36] dword Pointer to the filename of the com32 module (new in 3.86)
->>>>>>> 68a7538d
 
 The intcall helper function can be used to issue BIOS or Syslinux API
 calls, and takes the interrupt number as first argument.  The second
