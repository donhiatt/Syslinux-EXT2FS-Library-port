--- conflicted
+++ resolved
@@ -2538,13 +2538,7 @@
 %include "writehex.inc"		; Hexadecimal output
 %include "rawcon.inc"		; Console I/O w/o using the console functions
 %include "dnsresolv.inc"	; DNS resolver
-<<<<<<< HEAD
-%include "pxeidle.inc"		; Idle mechanism
-=======
-%include "idle.inc"		; Idle handling
 %include "pxeidle.inc"		; PXE-specific idle mechanism
-%include "adv.inc"		; Auxillary Data Vector
->>>>>>> 4826c90a
 
 ; -----------------------------------------------------------------------------
 ;  Begin data section
