; -*- fundamental -*- (asm-mode sucks)
; ****************************************************************************
;
;  pxelinux.asm
;
;  A program to boot Linux kernels off a TFTP server using the Intel PXE
;  network booting API.  It is based on the SYSLINUX boot loader for
;  MS-DOS floppies.
;
;   Copyright 1994-2009 H. Peter Anvin - All Rights Reserved
;   Copyright 2009 Intel Corporation; author: H. Peter Anvin
;
;  This program is free software; you can redistribute it and/or modify
;  it under the terms of the GNU General Public License as published by
;  the Free Software Foundation, Inc., 53 Temple Place Ste 330,
;  Boston MA 02111-1307, USA; either version 2 of the License, or
;  (at your option) any later version; incorporated herein by reference.
;
; ****************************************************************************

%define IS_PXELINUX 1
%include "head.inc"
%include "pxe.inc"

; gPXE extensions support
%define GPXE	1

;
; Some semi-configurable constants... change on your own risk.
;
my_id		equ pxelinux_id
NULLFILE	equ 0			; Zero byte == null file name
NULLOFFSET	equ 0			; Position in which to look
REBOOT_TIME	equ 5*60		; If failure, time until full reset
%assign HIGHMEM_SLOP 128*1024		; Avoid this much memory near the top
TFTP_BLOCKSIZE_LG2 equ 9		; log2(bytes/block)
TFTP_BLOCKSIZE	equ (1 << TFTP_BLOCKSIZE_LG2)

;
; Set to 1 to disable switching to a private stack
;
%assign USE_PXE_PROVIDED_STACK 0	; Use stack provided by PXE?

SECTOR_SHIFT	equ TFTP_BLOCKSIZE_LG2
SECTOR_SIZE	equ TFTP_BLOCKSIZE

;
; The following structure is used for "virtual kernels"; i.e. LILO-style
; option labels.  The options we permit here are `kernel' and `append
; Since there is no room in the bottom 64K for all of these, we
; stick them in high memory and copy them down before we need them.
;
		struc vkernel
vk_vname:	resb FILENAME_MAX	; Virtual name **MUST BE FIRST!**
vk_rname:	resb FILENAME_MAX	; Real name
vk_ipappend:	resb 1			; "IPAPPEND" flag
vk_type:	resb 1			; Type of file
vk_appendlen:	resw 1
		alignb 4
vk_append:	resb max_cmd_len+1	; Command line
		alignb 4
vk_end:		equ $			; Should be <= vk_size
		endstruc


; ---------------------------------------------------------------------------
;   BEGIN CODE
; ---------------------------------------------------------------------------

;
; Memory below this point is reserved for the BIOS and the MBR
;
		section .earlybss
                global trackbuf
trackbufsize	equ 8192
trackbuf	resb trackbufsize	; Track buffer goes here
		; ends at 2800h

		; These fields save information from before the time
		; .bss is zeroed... must be in .earlybss
		global InitStack
InitStack	resd 1

		section .bss16
		alignb FILENAME_MAX
                global IPOption
IPOption	resb 80			; ip= option buffer
PXEStack	resd 1			; Saved stack during PXE call

		alignb 4
                global DHCPMagic, RebootTime, APIVer
RebootTime	resd 1			; Reboot timeout, if set by option
StrucPtr	resw 2			; Pointer to PXENV+ or !PXE structure
APIVer		resw 1			; PXE API version found
LocalBootType	resw 1			; Local boot return code
DHCPMagic	resb 1			; PXELINUX magic flags

; The relative position of these fields matter!
                global BOOTIFStr
BOOTIFStr	resb 7			; Space for "BOOTIF="

		section .bss16
                global packet_buf
		alignb 16
packet_buf	resb 2048		; Transfer packet
packet_buf_size	equ $-packet_buf

<<<<<<< HEAD
		section .text16
		;
		; PXELINUX needs more BSS than the other derivatives;
		; therefore we relocate it from 7C00h on startup.
		;
StackBuf	equ $-44		; Base of stack if we use our own
StackTop	equ StackBuf

		; PXE loads the whole file, but assume it can't be more
		; than (384-31)K in size.
MaxLMA		equ 384*1024
=======
;
; Location of the stack.
;
StackBuf	equ STACK_TOP-44	; Base of stack if we use our own

		section .text
>>>>>>> b82686b5

;
; Primary entry point.
;
bootsec		equ $
_start:
		jmp 0:_start1		; Canonicalize the address and skip
					; the patch header

;
; Patch area for adding hardwired DHCP options
;
		align 4

hcdhcp_magic	dd 0x2983c8ac		; Magic number
hcdhcp_len	dd 7*4			; Size of this structure
hcdhcp_flags	dd 0			; Reserved for the future
		; Parameters to be parsed before the ones from PXE
bdhcp_offset	dd 0			; Offset (entered by patcher)
bdhcp_len	dd 0			; Length (entered by patcher)
		; Parameters to be parsed *after* the ones from PXE
adhcp_offset	dd 0			; Offset (entered by patcher)
adhcp_len	dd 0			; Length (entered by patcher)

_start1:
		pushfd			; Paranoia... in case of return to PXE
		pushad			; ... save as much state as possible
		push ds
		push es
		push fs
		push gs

		cld			; Copy upwards
		xor ax,ax
		mov ds,ax
		mov es,ax

%if 0 ; debugging code only... not intended for production use
		; Clobber the stack segment, to test for specific pathologies
		mov di,STACK_BASE
		mov cx,STACK_LEN >> 1
		mov ax,0xf4f4
		rep stosw

		; Clobber the tail of the 64K segment, too
		extern __bss1_end
		mov di,__bss1_end
		sub cx,di		; CX = 0 previously
		shr cx,1
		rep stosw
%endif

		; That is all pushed onto the PXE stack.  Save the pointer
		; to it and switch to an internal stack.
		mov [InitStack],sp
		mov [InitStack+2],ss

%if USE_PXE_PROVIDED_STACK
		; Apparently some platforms go bonkers if we
		; set up our own stack...
		mov [BaseStack],sp
		mov [BaseStack+4],ss
%endif

		lss esp,[BaseStack]
		sti			; Stack set up and ready
;
; Move the hardwired DHCP options (if present) to a safe place...
;
bdhcp_copy:
		mov cx,[bdhcp_len]
		mov ax,trackbufsize/2
		jcxz .none
		cmp cx,ax
		jbe .oksize
		mov cx,ax
		mov [bdhcp_len],ax
.oksize:
		mov eax,[bdhcp_offset]
		add eax,_start
		mov si,ax
		and si,000Fh
		shr eax,4
		push ds
		mov ds,ax
		mov di,trackbuf
		add cx,3
		shr cx,2
		rep movsd
		pop ds
.none:

adhcp_copy:
		mov cx,[adhcp_len]
		mov ax,trackbufsize/2
		jcxz .none
		cmp cx,ax
		jbe .oksize
		mov cx,ax
		mov [adhcp_len],ax
.oksize:
		mov eax,[adhcp_offset]
		add eax,_start
		mov si,ax
		and si,000Fh
		shr eax,4
		push ds
		mov ds,ax
		mov di,trackbuf+trackbufsize/2
		add cx,3
		shr cx,2
		rep movsd
		pop ds
.none:

;
; Initialize screen (if we're using one)
;
%include "init.inc"

;
; Tell the user we got this far
;
		mov si,syslinux_banner
		call writestr_early

		mov si,copyright_str
		call writestr_early

;
; do fs initialize
;
	        mov eax,ROOT_FS_OPS
                pm_call fs_init

		section .rodata
		alignz 4
ROOT_FS_OPS:
                extern pxe_fs_ops
		dd pxe_fs_ops
		dd 0


		section .text16
;
; Initialize the idle mechanism
;
		call reset_idle

;
; Now we're all set to start with our *real* business.	First load the
; configuration file (if any) and parse it.
;
; In previous versions I avoided using 32-bit registers because of a
; rumour some BIOSes clobbered the upper half of 32-bit registers at
; random.  I figure, though, that if there are any of those still left
; they probably won't be trying to install Linux on them...
;
; The code is still ripe with 16-bitisms, though.  Not worth the hassle
; to take'm out.  In fact, we may want to put them back if we're going
; to boot ELKS at some point.
;

;
; Load configuration file
;
                pm_call load_config

;
; Linux kernel loading code is common.  However, we need to define
; a couple of helper macros...
;

; Unload PXE stack
%define HAVE_UNLOAD_PREP
%macro	UNLOAD_PREP 0
		pm_call unload_pxe
%endmacro

;
; Now we have the config file open.  Parse the config file and
; run the user interface.
;
%include "ui.inc"

;
; Boot to the local disk by returning the appropriate PXE magic.
; AX contains the appropriate return code.
;
%if HAS_LOCALBOOT

local_boot:
		push cs
		pop ds
		mov [LocalBootType],ax
		call vgaclearmode
		mov si,localboot_msg
		call writestr_early
		; Restore the environment we were called with
		pm_call reset_pxe
		call cleanup_hardware
		lss sp,[InitStack]
		pop gs
		pop fs
		pop es
		pop ds
		popad
		mov ax,[cs:LocalBootType]
		popfd
		retf				; Return to PXE

%endif

;
; kaboom: write a message and bail out.  Wait for quite a while,
;	  or a user keypress, then do a hard reboot.
;
;         Note: use BIOS_timer here; we may not have jiffies set up.
;
                global kaboom
kaboom:
		RESET_STACK_AND_SEGS AX
.patch:		mov si,bailmsg
		call writestr_early		; Returns with AL = 0
.drain:		call pollchar
		jz .drained
		call getchar
		jmp short .drain
.drained:
		mov edi,[RebootTime]
		mov al,[DHCPMagic]
		and al,09h		; Magic+Timeout
		cmp al,09h
		je .time_set
		mov edi,REBOOT_TIME
.time_set:
		mov cx,18
.wait1:		push cx
		mov ecx,edi
.wait2:		mov dx,[BIOS_timer]
.wait3:		call pollchar
		jnz .keypress
		cmp dx,[BIOS_timer]
		je .wait3
		loop .wait2,ecx
		mov al,'.'
		call writechr
		pop cx
		loop .wait1
.keypress:
		call crlf
		mov word [BIOS_magic],0	; Cold reboot
		jmp 0F000h:0FFF0h	; Reset vector address


;
; pxenv
;
; This is the main PXENV+/!PXE entry point, using the PXENV+
; calling convention.  This is a separate local routine so
; we can hook special things from it if necessary.  In particular,
; some PXE stacks seem to not like being invoked from anything but
; the initial stack, so humour it.
;
; While we're at it, save and restore all registers.
;
                global pxenv
pxenv:
		pushfd
		pushad
%if USE_PXE_PROVIDED_STACK == 0
		mov [cs:PXEStack],sp
		mov [cs:PXEStack+2],ss
		lss sp,[cs:InitStack]
%endif
		; Pre-clear the Status field
		mov word [es:di],cs

		; This works either for the PXENV+ or the !PXE calling
		; convention, as long as we ignore CF (which is redundant
		; with AX anyway.)
		push es
		push di
		push bx
.jump:		call 0:0
		add sp,6
		mov [cs:PXEStatus],ax
%if USE_PXE_PROVIDED_STACK == 0
		lss sp,[cs:PXEStack]
%endif
		mov bp,sp
		and ax,ax
		setnz [bp+32]			; If AX != 0 set CF on return

		; This clobbers the AX return, but we already saved it into
		; the PXEStatus variable.
		popad
		popfd				; Restore flags (incl. IF, DF)
		ret

; Must be after function def due to NASM bug
                global PXEEntry
PXEEntry	equ pxenv.jump+1

		section .bss16
		alignb 2
PXEStatus	resb 2


		section .text16
;
; Invoke INT 1Ah on the PXE stack.  This is used by the "Plan C" method
; for finding the PXE entry point.
;
                global pxe_int1a
pxe_int1a:
%if USE_PXE_PROVIDED_STACK == 0
		mov [cs:PXEStack],sp
		mov [cs:PXEStack+2],ss
		lss sp,[cs:InitStack]
%endif
		int 1Ah			; May trash registers
%if USE_PXE_PROVIDED_STACK == 0
		lss sp,[cs:PXEStack]
%endif
		ret

;
; Special unload for gPXE: this switches the InitStack from
; gPXE to the ROM PXE stack.
;
%if GPXE
		global gpxe_unload
gpxe_unload:
		mov bx,PXENV_FILE_EXIT_HOOK
		mov di,pxe_file_exit_hook
		call pxenv
		jc .plain

		; Now we actually need to exit back to gPXE, which will
		; give control back to us on the *new* "original stack"...
		pushfd
		push ds
		push es
		mov [PXEStack],sp
		mov [PXEStack+2],ss
		lss sp,[InitStack]
		pop gs
		pop fs
		pop es
		pop ds
		popad
		popfd
		xor ax,ax
		retf
.resume:
		cli

		; gPXE will have a stack frame looking much like our
		; InitStack, except it has a magic cookie at the top,
		; and the segment registers are in reverse order.
		pop eax
		pop ax
		pop bx
		pop cx
		pop dx
		push ax
		push bx
		push cx
		push dx
		mov [cs:InitStack],sp
		mov [cs:InitStack+2],ss
		lss sp,[cs:PXEStack]
		pop es
		pop ds
		popfd

.plain:
<<<<<<< HEAD
=======
		TRACER 'F'

;
; Look to see if we are on an EFI CSM system.  Some EFI CSM systems
; (AMI CSM) put the BEV stack in low memory (just below 64K), which
; means a return to the PXE stack will crash the system.  However, INT
; 18h works reliably, so in that case hack the stack and point the
; "return address" to an INT 18h instruction.
;
; Hack the stack instead of the much simpler "just invoke INT 18h
; if we want to reset", so that chainloading other NBPs will work.
;
efi_csm_workaround:
		les bp,[InitStack]	; ES:BP -> original stack
		les bx,[es:bp+44]	; ES:BX -> Return address
		cmp word [es:bx],18CDh	; Already pointing to INT 18h?
		je .skip

		; Search memory from E0000 to FFFFF for a $EFI structure
		mov bx,0E000h
.scan_mem:
		mov es,bx
		cmp dword [es:0],'IFE$'	; $EFI is byte-reversed...
		jne .not_here
		;
		; Verify the table.  We don't check the checksum because
		; it seems some CSMs leave it at zero.
		;
		movzx cx,byte [es:5]	; Table length
		cmp cx,83		; 83 bytes is the current length...
		jae .found_it

.not_here:
		inc bx
		jnz .scan_mem
		jmp .skip		; No $EFI structure found

		;
		; Found a $EFI structure.  Move down the original stack
		; and put an INT 18h instruction there instead.
		;
.found_it:
%if USE_PXE_PROVIDED_STACK
		mov cx,efi_csm_hack_size
		mov si,sp
		sub sp,cx
		mov di,sp
		mov ax,ss
		mov es,ax
		sub [InitStack],cx
		sub [BaseStack],cx
%else
		les si,[InitStack]
		lea di,[si-efi_csm_hack_size]
		mov [InitStack],di
%endif
		lea cx,[bp+52]		; End of the stack we care about
		sub cx,si
		es rep movsb
		mov [es:di-8],di	; Clobber the return address
		mov [es:di-6],es
		mov si,efi_csm_hack
		mov cx,efi_csm_hack_size
		rep movsb

.skip:	
		TRACER 'G'

.done:
		pop es
		pop ds
>>>>>>> b82686b5
		ret

		section .data16
		alignz 4
pxe_file_exit_hook:
.status:	dw 0
.offset:	dw gpxe_unload.resume
.seg:		dw 0
%endif

		section .text16

; -----------------------------------------------------------------------------
;  Common modules
; -----------------------------------------------------------------------------

%include "common.inc"		; Universal modules
%include "writestr.inc"		; String output
writestr_early	equ writestr
%include "writehex.inc"		; Hexadecimal output
%include "rawcon.inc"		; Console I/O w/o using the console functions

; -----------------------------------------------------------------------------
;  Begin data section
; -----------------------------------------------------------------------------

		section .data16

copyright_str   db ' Copyright (C) 1994-'
		asciidec YEAR
		db ' H. Peter Anvin et al', CR, LF, 0
err_bootfailed	db CR, LF, 'Boot failed: press a key to retry, or wait for reset...', CR, LF, 0
bailmsg		equ err_bootfailed
localboot_msg	db 'Booting from local disk...', CR, LF, 0
syslinux_banner	db CR, LF, 'PXELINUX ', VERSION_STR, ' ', DATE_STR, ' ', 0

;
; Config file keyword table
;
%include "keywords.inc"

;
; Extensions to search for (in *forward* order).
; (.bs and .bss16 are disabled for PXELINUX, since they are not supported)
;
		alignz 4
exten_table:	db '.cbt'		; COMBOOT (specific)
		db '.0', 0, 0		; PXE bootstrap program
		db '.com'		; COMBOOT (same as DOS)
		db '.c32'		; COM32
exten_table_end:
		dd 0, 0			; Need 8 null bytes here

;
; Misc initialized (data) variables
;
		section .data16

		alignz 4
                global BaseStack, KeepPXE
BaseStack	dd StackTop		; ESP of base stack
		dw 0			; SS of base stack
KeepPXE		db 0			; Should PXE be kept around?

;
; IP information (initialized to "unknown" values)
                global MyIP
MyIP		dd 0			; My IP address 
;
; Variables that are uninitialized in SYSLINUX but initialized here
;
		alignz 4
BufSafe		dw trackbufsize/TFTP_BLOCKSIZE	; Clusters we can load into trackbuf
BufSafeBytes	dw trackbufsize		; = how many bytes?
%ifndef DEPEND
%if ( trackbufsize % TFTP_BLOCKSIZE ) != 0
%error trackbufsize must be a multiple of TFTP_BLOCKSIZE
%endif
%endif<|MERGE_RESOLUTION|>--- conflicted
+++ resolved
@@ -105,26 +105,13 @@
 packet_buf	resb 2048		; Transfer packet
 packet_buf_size	equ $-packet_buf
 
-<<<<<<< HEAD
 		section .text16
-		;
-		; PXELINUX needs more BSS than the other derivatives;
-		; therefore we relocate it from 7C00h on startup.
-		;
-StackBuf	equ $-44		; Base of stack if we use our own
-StackTop	equ StackBuf
+StackBuf	equ STACK_TOP-44	; Base of stack if we use our own
+StackHome	equ StackBuf
 
 		; PXE loads the whole file, but assume it can't be more
 		; than (384-31)K in size.
 MaxLMA		equ 384*1024
-=======
-;
-; Location of the stack.
-;
-StackBuf	equ STACK_TOP-44	; Base of stack if we use our own
-
-		section .text
->>>>>>> b82686b5
 
 ;
 ; Primary entry point.
@@ -503,80 +490,6 @@
 		popfd
 
 .plain:
-<<<<<<< HEAD
-=======
-		TRACER 'F'
-
-;
-; Look to see if we are on an EFI CSM system.  Some EFI CSM systems
-; (AMI CSM) put the BEV stack in low memory (just below 64K), which
-; means a return to the PXE stack will crash the system.  However, INT
-; 18h works reliably, so in that case hack the stack and point the
-; "return address" to an INT 18h instruction.
-;
-; Hack the stack instead of the much simpler "just invoke INT 18h
-; if we want to reset", so that chainloading other NBPs will work.
-;
-efi_csm_workaround:
-		les bp,[InitStack]	; ES:BP -> original stack
-		les bx,[es:bp+44]	; ES:BX -> Return address
-		cmp word [es:bx],18CDh	; Already pointing to INT 18h?
-		je .skip
-
-		; Search memory from E0000 to FFFFF for a $EFI structure
-		mov bx,0E000h
-.scan_mem:
-		mov es,bx
-		cmp dword [es:0],'IFE$'	; $EFI is byte-reversed...
-		jne .not_here
-		;
-		; Verify the table.  We don't check the checksum because
-		; it seems some CSMs leave it at zero.
-		;
-		movzx cx,byte [es:5]	; Table length
-		cmp cx,83		; 83 bytes is the current length...
-		jae .found_it
-
-.not_here:
-		inc bx
-		jnz .scan_mem
-		jmp .skip		; No $EFI structure found
-
-		;
-		; Found a $EFI structure.  Move down the original stack
-		; and put an INT 18h instruction there instead.
-		;
-.found_it:
-%if USE_PXE_PROVIDED_STACK
-		mov cx,efi_csm_hack_size
-		mov si,sp
-		sub sp,cx
-		mov di,sp
-		mov ax,ss
-		mov es,ax
-		sub [InitStack],cx
-		sub [BaseStack],cx
-%else
-		les si,[InitStack]
-		lea di,[si-efi_csm_hack_size]
-		mov [InitStack],di
-%endif
-		lea cx,[bp+52]		; End of the stack we care about
-		sub cx,si
-		es rep movsb
-		mov [es:di-8],di	; Clobber the return address
-		mov [es:di-6],es
-		mov si,efi_csm_hack
-		mov cx,efi_csm_hack_size
-		rep movsb
-
-.skip:	
-		TRACER 'G'
-
-.done:
-		pop es
-		pop ds
->>>>>>> b82686b5
 		ret
 
 		section .data16
@@ -634,15 +547,12 @@
 ; Misc initialized (data) variables
 ;
 		section .data16
-
+                global KeepPXE
+KeepPXE		db 0			; Should PXE be kept around?
+
+;
+; IP information (initialized to "unknown" values)
 		alignz 4
-                global BaseStack, KeepPXE
-BaseStack	dd StackTop		; ESP of base stack
-		dw 0			; SS of base stack
-KeepPXE		db 0			; Should PXE be kept around?
-
-;
-; IP information (initialized to "unknown" values)
                 global MyIP
 MyIP		dd 0			; My IP address 
 ;
