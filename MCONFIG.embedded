--- conflicted
+++ resolved
@@ -16,24 +16,12 @@
 
 include $(topdir)/MCONFIG
 
-<<<<<<< HEAD
 GCCOPT    := $(call gcc_ok,-m32,)
 GCCOPT    += $(call gcc_ok,-ffreestanding,)
 GCCOPT	  += $(call gcc_ok,-fno-stack-protector,)
 GCCOPT	  += $(call gcc_ok,-fwrapv,)
 GCCOPT	  += $(call gcc_ok,-freg-struct-return,)
 GCCOPT    += -march=i386 -Os -fomit-frame-pointer -mregparm=3 -DREGPARM=3 \
-=======
-GCCOPT    := $(call gcc_ok,-m32,)					\
-	     $(call gcc_ok,-ffreestanding,)				\
-	     $(call gcc_ok,-fno-stack-protector,)			\
-	     $(call gcc_ok,-falign-functions=0,-malign-functions=0)	\
-	     $(call gcc_ok,-falign-jumps=0,-malign-jumps=0)		\
-	     $(call gcc_ok,-falign-loops=0,-malign-loops=0)		\
-	     $(call gcc_ok,-mpreferred-stack-boundary=2,)		\
-	     $(call gcc_ok,-mincoming-stack-boundary=2,)		\
-	     -march=i386 -Os -fomit-frame-pointer -mregparm=3 -DREGPARM=3 \
->>>>>>> 68a7538d
 	     -msoft-float
 GCCOPT    += $(call gcc_ok,-fno-exceptions,)
 GCCOPT	  += $(call gcc_ok,-fno-asynchronous-unwind-tables,)
@@ -43,6 +31,7 @@
 GCCOPT    += $(call gcc_ok,-falign-labels=0,-malign-labels=0)
 GCCOPT    += $(call gcc_ok,-falign-loops=0,-malign-loops=0)
 GCCOPT    += $(call gcc_ok,-mpreferred-stack-boundary=2,)
+GCCOPT    += $(call gcc_ok,-mincoming-stack-boundary=2,)
 
 LIBGCC    := $(shell $(CC) $(GCCOPT) --print-libgcc)
 
