## -----------------------------------------------------------------------
##
##   Copyright 2001-2009 H. Peter Anvin - All Rights Reserved
##   Copyright 2009-2010 Intel Corporation; author: H. Peter Anvin
##
##   This program is free software; you can redistribute it and/or modify
##   it under the terms of the GNU General Public License as published by
##   the Free Software Foundation, Inc., 51 Franklin St, Fifth Floor,
##   Boston MA 02110-1301, USA; either version 2 of the License, or
##   (at your option) any later version; incorporated herein by reference.
##
## -----------------------------------------------------------------------

##
## Lua Makefile
##

<<<<<<< HEAD
topdir = ../../..
include ../../MCONFIG

LIBS	   = ../../lib/libcom32.a $(LIBGCC)
LNXLIBS	   = 

MODULES	  = lua.c32
TESTFILES =

OBJS	  = lua.o

LIBLUA    = liblua.a
=======
TMPFILE = $(shell mktemp /tmp/gcc_ok.XXXXXX)
CC	= gcc

gcc_ok   = $(shell tmpf=$(TMPFILE); if $(CC) $(1) -c -x c /dev/null -o $$tmpf 2>/dev/null; \
	           then echo $(1); else echo $(2); fi; rm -f $$tmpf)

M32     := $(call gcc_ok,-m32,) $(call gcc_ok,-fno-stack-protector,)

LD         = ld -m elf_i386
AR	   = ar
NASM	   = nasm
NASMOPT	   = -O9999
RANLIB	   = ranlib
CFLAGS     = $(M32) -mregparm=3 -DREGPARM=3 -W -Wall -march=i386 -Os \
	     -fomit-frame-pointer -D__COM32__ -std=gnu99 \
	     -nostdinc -iwithprefix include \
	     -I../../libutil/include -I../../include \
	     -Wp,-MT,$@,-MD,$(dir $@).$(notdir $@).d
LNXCFLAGS  = -W -Wall -O -g -I../../libutil/include
LNXSFLAGS  = -g
LNXLDFLAGS = -g
SFLAGS     = -D__COM32__ -march=i386
LDFLAGS    = -T ../../lib/com32.ld
OBJCOPY    = objcopy
LIBGCC    := $(shell $(CC) --print-libgcc)
LIBS	   = liblua.a ../../libutil/libutil_com.a ../../lib/libcom32.a  $(LIBGCC)
LNXLIBS	   = ../../libutil/libutil_lnx.a

.SUFFIXES: .lss .c .o .elf .c32 .lnx
>>>>>>> 6841745f

LIBLUA_OBJS := lapi.o lcode.o ldebug.o ldo.o ldump.o lfunc.o
LIBLUA_OBJS += lgc.o llex.o lmem.o  lobject.o lopcodes.o lparser.o
LIBLUA_OBJS += lstate.o lstring.o ltable.o ltm.o lvm.o lzio.o lundump.o
LIBLUA_OBJS += syslinux.o

LIBLUA_OBJS += lauxlib.o lbaselib.o ldblib.o ltablib.o
LIBLUA_OBJS += lstrlib.o loadlib.o linit.o
LIBLUA_OBJS += liolib.o
<<<<<<< HEAD
LIBLUA_OBJS += dmi.o
=======
LIBLUA_OBJS += dmi.o ../../modules/dmi.o
LIBLUA_OBJS += pci.o
LIBLUA_OBJS += vesa.o ../../lib/sys/vesa/initvesa.o
# add function __parse_argv
LIBLUA_OBJS += ../../../com32/lib/sys/argv.o
# add function sleep()
LIBLUA_OBJS += ../../../menu/libmenu/com32io.o
>>>>>>> 6841745f

CFLAGS += -DLUA_ANSI

all: $(MODULES) $(TESTFILES)

$(LIBLUA) : $(LIBLUA_OBJS)
	rm -f $@
	$(AR) cq $@ $^
	$(RANLIB) $@

<<<<<<< HEAD
lua.elf : $(OBJS) $(LIBLUA) $(LIBS) $(C_LIBS)
=======



.PRECIOUS: %.o
%.o: %.S
	$(CC) $(SFLAGS) -c -o $@ $<

.PRECIOUS: %.o
%.o: %.c
	$(CC) $(CFLAGS) -c -o $@ $<

.PRECIOUS: %.elf
%.elf: %.o $(LIBS)
>>>>>>> 6841745f
	$(LD) $(LDFLAGS) -o $@ $^

tidy dist:
	rm -f *.o *.lo *.a *.lst *.elf .*.d *.tmp

clean: tidy
	rm -f *.lnx

spotless: clean
	rm -f *.lss *.c32 *.com
	rm -f *~ \#*

install:

-include .*.d<|MERGE_RESOLUTION|>--- conflicted
+++ resolved
@@ -15,12 +15,14 @@
 ## Lua Makefile
 ##
 
-<<<<<<< HEAD
 topdir = ../../..
 include ../../MCONFIG
 
 LIBS	   = ../../lib/libcom32.a $(LIBGCC)
 LNXLIBS	   = 
+
+# Temporarily allow warnings not being treated as errors
+GCCWARN	  += -Wno-error
 
 MODULES	  = lua.c32
 TESTFILES =
@@ -28,37 +30,6 @@
 OBJS	  = lua.o
 
 LIBLUA    = liblua.a
-=======
-TMPFILE = $(shell mktemp /tmp/gcc_ok.XXXXXX)
-CC	= gcc
-
-gcc_ok   = $(shell tmpf=$(TMPFILE); if $(CC) $(1) -c -x c /dev/null -o $$tmpf 2>/dev/null; \
-	           then echo $(1); else echo $(2); fi; rm -f $$tmpf)
-
-M32     := $(call gcc_ok,-m32,) $(call gcc_ok,-fno-stack-protector,)
-
-LD         = ld -m elf_i386
-AR	   = ar
-NASM	   = nasm
-NASMOPT	   = -O9999
-RANLIB	   = ranlib
-CFLAGS     = $(M32) -mregparm=3 -DREGPARM=3 -W -Wall -march=i386 -Os \
-	     -fomit-frame-pointer -D__COM32__ -std=gnu99 \
-	     -nostdinc -iwithprefix include \
-	     -I../../libutil/include -I../../include \
-	     -Wp,-MT,$@,-MD,$(dir $@).$(notdir $@).d
-LNXCFLAGS  = -W -Wall -O -g -I../../libutil/include
-LNXSFLAGS  = -g
-LNXLDFLAGS = -g
-SFLAGS     = -D__COM32__ -march=i386
-LDFLAGS    = -T ../../lib/com32.ld
-OBJCOPY    = objcopy
-LIBGCC    := $(shell $(CC) --print-libgcc)
-LIBS	   = liblua.a ../../libutil/libutil_com.a ../../lib/libcom32.a  $(LIBGCC)
-LNXLIBS	   = ../../libutil/libutil_lnx.a
-
-.SUFFIXES: .lss .c .o .elf .c32 .lnx
->>>>>>> 6841745f
 
 LIBLUA_OBJS := lapi.o lcode.o ldebug.o ldo.o ldump.o lfunc.o
 LIBLUA_OBJS += lgc.o llex.o lmem.o  lobject.o lopcodes.o lparser.o
@@ -68,17 +39,12 @@
 LIBLUA_OBJS += lauxlib.o lbaselib.o ldblib.o ltablib.o
 LIBLUA_OBJS += lstrlib.o loadlib.o linit.o
 LIBLUA_OBJS += liolib.o
-<<<<<<< HEAD
 LIBLUA_OBJS += dmi.o
-=======
-LIBLUA_OBJS += dmi.o ../../modules/dmi.o
+
 LIBLUA_OBJS += pci.o
-LIBLUA_OBJS += vesa.o ../../lib/sys/vesa/initvesa.o
-# add function __parse_argv
-LIBLUA_OBJS += ../../../com32/lib/sys/argv.o
-# add function sleep()
-LIBLUA_OBJS += ../../../menu/libmenu/com32io.o
->>>>>>> 6841745f
+LIBLUA_OBJS += vesa.o
+# For function sleep() -- XXX: FIX THIS
+LIBLUA_OBJS += ../../cmenu/libmenu/com32io.o
 
 CFLAGS += -DLUA_ANSI
 
@@ -89,23 +55,7 @@
 	$(AR) cq $@ $^
 	$(RANLIB) $@
 
-<<<<<<< HEAD
 lua.elf : $(OBJS) $(LIBLUA) $(LIBS) $(C_LIBS)
-=======
-
-
-
-.PRECIOUS: %.o
-%.o: %.S
-	$(CC) $(SFLAGS) -c -o $@ $<
-
-.PRECIOUS: %.o
-%.o: %.c
-	$(CC) $(CFLAGS) -c -o $@ $<
-
-.PRECIOUS: %.elf
-%.elf: %.o $(LIBS)
->>>>>>> 6841745f
 	$(LD) $(LDFLAGS) -o $@ $^
 
 tidy dist:
