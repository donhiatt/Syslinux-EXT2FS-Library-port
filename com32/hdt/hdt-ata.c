/* ----------------------------------------------------------------------- *
 *
 *   Copyright 2009 Erwan Velu - All Rights Reserved
 *
 *   Permission is hereby granted, free of charge, to any person
 *   obtaining a copy of this software and associated documentation
 *   files (the "Software"), to deal in the Software without
 *   restriction, including without limitation the rights to use,
 *   copy, modify, merge, publish, distribute, sublicense, and/or
 *   sell copies of the Software, and to permit persons to whom
 *   the Software is furnished to do so, subject to the following
 *   conditions:
 *
 *   The above copyright notice and this permission notice shall
 *   be included in all copies or substantial portions of the Software.
 *
 *   THE SOFTWARE IS PROVIDED "AS IS", WITHOUT WARRANTY OF ANY KIND,
 *   EXPRESS OR IMPLIED, INCLUDING BUT NOT LIMITED TO THE WARRANTIES
 *   OF MERCHANTABILITY, FITNESS FOR A PARTICULAR PURPOSE AND
 *   NONINFRINGEMENT. IN NO EVENT SHALL THE AUTHORS OR COPYRIGHT
 *   HOLDERS BE LIABLE FOR ANY CLAIM, DAMAGES OR OTHER LIABILITY,
 *   WHETHER IN AN ACTION OF CONTRACT, TORT OR OTHERWISE, ARISING
 *   FROM, OUT OF OR IN CONNECTION WITH THE SOFTWARE OR THE USE OR
 *   OTHER DEALINGS IN THE SOFTWARE.
 *
 * -----------------------------------------------------------------------
 */

#include <string.h>
#include <stdio.h>
#include <stdlib.h>
#include <console.h>
#include <getkey.h>

#include "com32io.h"
#include "hdt-common.h"
#include "hdt-ata.h"

#ifdef ATA
/**
 *      ata_id_string - Convert IDENTIFY DEVICE page into string
 *      @id: IDENTIFY DEVICE results we will examine
 *      @s: string into which data is output
 *      @ofs: offset into identify device page
 *      @len: length of string to return. must be an even number.
 *
 *      The strings in the IDENTIFY DEVICE page are broken up into
 *      16-bit chunks.  Run through the string, and output each
 *      8-bit chunk linearly, regardless of platform.
 *
 *      LOCKING:
 *      caller.
 */
void ata_id_string(const uint16_t * id, unsigned char *s,
       unsigned int ofs, unsigned int len)
{
  unsigned int c;

  while (len > 0) {
    c = id[ofs] >> 8;
    *s = c;
    s++;

    c = id[ofs] & 0xff;
    *s = c;
    s++;

    ofs++;
    len -= 2;
  }
}

/**
 *      ata_id_c_string - Convert IDENTIFY DEVICE page into C string
 *      @id: IDENTIFY DEVICE results we will examine
 *      @s: string into which data is output
 *      @ofs: offset into identify device page
 *      @len: length of string to return. must be an odd number.
 *
 *      This function is identical to ata_id_string except that it
 *      trims trailing spaces and terminates the resulting string with
 *      null.  @len must be actual maximum length (even number) + 1.
 *
 *      LOCKING:
 *      caller.
 */
void ata_id_c_string(const uint16_t * id, unsigned char *s,
         unsigned int ofs, unsigned int len)
{
  unsigned char *p;

  //WARN_ON(!(len & 1));

  ata_id_string(id, s, ofs, len - 1);

  p = s + strnlen(s, len - 1);
  while (p > s && p[-1] == ' ')
    p--;
  *p = '\0';
}
#endif

/**
 * Call int 13h, but with retry on failure.  Especially floppies need this.
 */
int int13_retry(const com32sys_t * inreg, com32sys_t * outreg)
{
  int retry = 6;    /* Number of retries */
  com32sys_t tmpregs;

  if (!outreg)
    outreg = &tmpregs;

  while (retry--) {
    __intcall(0x13, inreg, outreg);
    if (!(outreg->eflags.l & EFLAGS_CF))
      return 0; /* CF=0, OK */
  }

  return -1;    /* Error */
}

/* Display CPU registers for debugging purposes */
void printregs(const com32sys_t * r)
{
  printf("eflags = %08x  ds = %04x  es = %04x  fs = %04x  gs = %04x\n"
         "eax = %08x  ebx = %08x  ecx = %08x  edx = %08x\n"
         "ebp = %08x  esi = %08x  edi = %08x  esp = %08x\n",
         r->eflags.l, r->ds, r->es, r->fs, r->gs,
         r->eax.l, r->ebx.l, r->ecx.l, r->edx.l,
         r->ebp.l, r->esi.l, r->edi.l, r->_unused_esp.l);
}

/* Try to get information for a given disk */
int get_disk_params(int disk, struct diskinfo *disk_info)
{
  static com32sys_t getparm, parm, getebios, ebios, inreg, outreg;
  struct device_parameter dp;
#ifdef ATA
  struct ata_identify_device aid;
#endif

  memset(&(disk_info[disk]), 0, sizeof(struct diskinfo));

  disk_info[disk].disk = disk;
  disk_info[disk].ebios = disk_info[disk].cbios = 0;

  /* Sending int 13h func 41h to query EBIOS information */
  memset(&getebios, 0, sizeof(com32sys_t));
  memset(&ebios, 0, sizeof(com32sys_t));

  /* Get EBIOS support */
  getebios.eax.w[0] = 0x4100;
  getebios.ebx.w[0] = 0x55aa;
  getebios.edx.b[0] = disk;
  getebios.eflags.b[0] = 0x3; /* CF set */

  __intcall(0x13, &getebios, &ebios);

  /* Detecting EDD support */
  if (!(ebios.eflags.l & EFLAGS_CF) &&
      ebios.ebx.w[0] == 0xaa55 && (ebios.ecx.b[0] & 1)) {
    disk_info[disk].ebios = 1;
    switch (ebios.eax.b[1]) {
    case 32:
      strlcpy(disk_info[disk].edd_version, "1.0", 3);
      break;
    case 33:
      strlcpy(disk_info[disk].edd_version, "1.1", 3);
      break;
    case 48:
      strlcpy(disk_info[disk].edd_version, "3.0", 3);
      break;
    default:
      strlcpy(disk_info[disk].edd_version, "0", 1);
      break;
    }
  }
  /* Get disk parameters -- really only useful for
   * hard disks, but if we have a partitioned floppy
   * it's actually our best chance...
   */
  memset(&getparm, 0, sizeof(com32sys_t));
  memset(&parm, 0, sizeof(com32sys_t));
  getparm.eax.b[1] = 0x08;
  getparm.edx.b[0] = disk;

  __intcall(0x13, &getparm, &parm);

  if (parm.eflags.l & EFLAGS_CF)
    return disk_info[disk].ebios ? 0 : -1;

  disk_info[disk].heads = parm.edx.b[1] + 1;
  disk_info[disk].sectors_per_track = parm.ecx.b[0] & 0x3f;
  if (disk_info[disk].sectors_per_track == 0) {
    disk_info[disk].sectors_per_track = 1;
  } else {
    disk_info[disk].cbios = 1;  /* Valid geometry */
  }

  /* If geometry isn't valid, no need to try to get more info about the drive*/
  /* Looks like in can confuse some optical drives */
  if (disk_info[disk].cbios != 1) return 0;

/* FIXME: memset to 0 make it fails
 * memset(__com32.cs_bounce, 0, sizeof(struct device_pairameter)); */
  memset(&dp, 0, sizeof(struct device_parameter));
  memset(&inreg, 0, sizeof(com32sys_t));

  /* Requesting Extended Read Drive Parameters via int13h func 48h */
  inreg.esi.w[0] = OFFS(__com32.cs_bounce);
  inreg.ds = SEG(__com32.cs_bounce);
  inreg.eax.w[0] = 0x4800;
  inreg.edx.b[0] = disk;

  __intcall(0x13, &inreg, &outreg);

  /* Saving bounce buffer before anything corrupt it */
  memcpy(&dp, __com32.cs_bounce, sizeof(struct device_parameter));

  if (outreg.eflags.l & EFLAGS_CF) {
<<<<<<< HEAD
    more_printf("Disk 0x%X doesn't supports EDD 3.0\n", disk);
=======
    printf("Disk 0x%X doesn't support EDD 3.0\n", disk);
>>>>>>> c31b5356
    return -1;
  }

  /* Copying result to the disk_info structure
   * host_bus_type, interface_type, sectors & cylinders */
  snprintf(disk_info[disk].host_bus_type,
     sizeof disk_info[disk].host_bus_type, "%c%c%c%c",
     dp.host_bus_type[0], dp.host_bus_type[1], dp.host_bus_type[2],
     dp.host_bus_type[3]);
  snprintf(disk_info[disk].interface_type,
     sizeof disk_info[disk].interface_type, "%c%c%c%c%c%c%c%c",
     dp.interface_type[0], dp.interface_type[1],
     dp.interface_type[2], dp.interface_type[3],
     dp.interface_type[4], dp.interface_type[5],
     dp.interface_type[6], dp.interface_type[7]);
  disk_info[disk].sectors = dp.sectors;
  disk_info[disk].cylinders = dp.cylinders;

  /*FIXME: we have to find a way to grab the model & fw
   * We do put dummy data until we found a solution */
  snprintf(disk_info[disk].aid.model, sizeof disk_info[disk].aid.model,
     "0x%X", disk);
  snprintf(disk_info[disk].aid.fw_rev, sizeof disk_info[disk].aid.fw_rev,
     "%s", "N/A");
  snprintf(disk_info[disk].aid.serial_no,
     sizeof disk_info[disk].aid.serial_no, "%s", "N/A");

  /* Useless stuff before I figure how to send ata packets */
#ifdef ATA
  memset(__com32.cs_bounce, 0, sizeof(struct device_parameter));
  memset(&aid, 0, sizeof(struct ata_identify_device));
  memset(&inreg, 0, sizeof inreg);
  inreg.ebx.w[0] = OFFS(__com32.cs_bounce + 1024);
  inreg.es = SEG(__com32.cs_bounce + 1024);
  inreg.eax.w[0] = 0x2500;
  inreg.edx.b[0] = disk;

  __intcall(0x13, &inreg, &outreg);

  memcpy(&aid, __com32.cs_bounce, sizeof(struct ata_identify_device));

  if (outreg.eflags.l & EFLAGS_CF) {
    more_printf("Disk 0x%X: Failed to Identify Device\n", disk);
    //FIXME
    return 0;
  }
//   ata_id_c_string(aid, disk_info[disk].fwrev, ATA_ID_FW_REV, sizeof(disk_info[disk].fwrev));
//   ata_id_c_string(aid, disk_info[disk].model, ATA_ID_PROD,  sizeof(disk_info[disk].model));

  char buff[sizeof(struct ata_identify_device)];
  memcpy(buff, &aid, sizeof(struct ata_identify_device));
  for (int j = 0; j < sizeof(struct ata_identify_device); j++)
    more_printf("model=|%c|\n", buff[j]);
  more_printf("Disk 0x%X : %s %s %s\n", disk, aid.model, aid.fw_rev,
         aid.serial_no);
#endif

  return 0;
}<|MERGE_RESOLUTION|>--- conflicted
+++ resolved
@@ -219,11 +219,7 @@
   memcpy(&dp, __com32.cs_bounce, sizeof(struct device_parameter));
 
   if (outreg.eflags.l & EFLAGS_CF) {
-<<<<<<< HEAD
     more_printf("Disk 0x%X doesn't supports EDD 3.0\n", disk);
-=======
-    printf("Disk 0x%X doesn't support EDD 3.0\n", disk);
->>>>>>> c31b5356
     return -1;
   }
 
