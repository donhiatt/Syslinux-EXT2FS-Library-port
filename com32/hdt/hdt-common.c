/* ----------------------------------------------------------------------- *
 *
 *   Copyright 2009 Erwan Velu - All Rights Reserved
 *
 *   Permission is hereby granted, free of charge, to any person
 *   obtaining a copy of this software and associated documentation
 *   files (the "Software"), to deal in the Software without
 *   restriction, including without limitation the rights to use,
 *   copy, modify, merge, publish, distribute, sublicense, and/or
 *   sell copies of the Software, and to permit persons to whom
 *   the Software is furnished to do so, subject to the following
 *   conditions:
 *
 *   The above copyright notice and this permission notice shall
 *   be included in all copies or substantial portions of the Software.
 *
 *   THE SOFTWARE IS PROVIDED "AS IS", WITHOUT WARRANTY OF ANY KIND,
 *   EXPRESS OR IMPLIED, INCLUDING BUT NOT LIMITED TO THE WARRANTIES
 *   OF MERCHANTABILITY, FITNESS FOR A PARTICULAR PURPOSE AND
 *   NONINFRINGEMENT. IN NO EVENT SHALL THE AUTHORS OR COPYRIGHT
 *   HOLDERS BE LIABLE FOR ANY CLAIM, DAMAGES OR OTHER LIABILITY,
 *   WHETHER IN AN ACTION OF CONTRACT, TORT OR OTHERWISE, ARISING
 *   FROM, OUT OF OR IN CONNECTION WITH THE SOFTWARE OR THE USE OR
 *   OTHER DEALINGS IN THE SOFTWARE.
 *
 * -----------------------------------------------------------------------
*/

#include <stdlib.h>
#include <string.h>
#include <stdio.h>
#include <getkey.h>
#include "syslinux/config.h"
#include "../lib/sys/vesa/vesa.h"
#include "hdt-common.h"
#include "lib-ansi.h"
<<<<<<< HEAD
#include <disk/util.h>
=======

/* ISOlinux requires a 8.3 format */
void convert_isolinux_filename(char *filename, struct s_hardware *hardware) {
  /* Exit if we are not running ISOLINUX */
  if (hardware->sv->filesystem != SYSLINUX_FS_ISOLINUX) return;
  /* Searching the dot */
  char *dot=strchr(filename,'.');
  /* Exiting if not dot exists in that string */
  if (dot==NULL) return;
  /* Exiting if the extension is 3 char or less */
  if (strlen(dot)<=4) return;

  /* We have an extension bigger than .blah
   * so we have to shorten it to 3*/
  dot[4]='\0';
}
>>>>>>> 13c60849

void detect_parameters(const int argc, const char *argv[],
                       struct s_hardware *hardware)
{
  for (int i = 1; i < argc; i++) {
    if (!strncmp(argv[i], "modules=", 8)) {
      strncpy(hardware->modules_pcimap_path, argv[i] + 8,
        sizeof(hardware->modules_pcimap_path));
      convert_isolinux_filename(hardware->modules_pcimap_path,hardware);
    } else if (!strncmp(argv[i], "pciids=", 7)) {
      strncpy(hardware->pciids_path, argv[i] + 7,
        sizeof(hardware->pciids_path));
      convert_isolinux_filename(hardware->pciids_path,hardware);
    } else if (!strncmp(argv[i], "memtest=", 8)) {
      strncpy(hardware->memtest_label, argv[i] + 8,
        sizeof(hardware->memtest_label));
      convert_isolinux_filename(hardware->memtest_label,hardware);
    }
  }
}

void detect_syslinux(struct s_hardware *hardware)
{
  hardware->sv = syslinux_version();
  switch (hardware->sv->filesystem) {
  case SYSLINUX_FS_SYSLINUX:
    strlcpy(hardware->syslinux_fs, "SYSlinux", 9);
    break;
  case SYSLINUX_FS_PXELINUX:
    strlcpy(hardware->syslinux_fs, "PXElinux", 9);
    break;
  case SYSLINUX_FS_ISOLINUX:
    strlcpy(hardware->syslinux_fs, "ISOlinux", 9);
    break;
  case SYSLINUX_FS_EXTLINUX:
    strlcpy(hardware->syslinux_fs, "EXTlinux", 9);
    break;
  case SYSLINUX_FS_UNKNOWN:
  default:
    strlcpy(hardware->syslinux_fs, "Unknown Bootloader",
      sizeof hardware->syslinux_fs);
    break;
  }
}

void init_hardware(struct s_hardware *hardware)
{
  hardware->pci_ids_return_code = 0;
  hardware->modules_pcimap_return_code = 0;
  hardware->cpu_detection = false;
  hardware->pci_detection = false;
  hardware->disk_detection = false;
  hardware->disks_count=0;
  hardware->dmi_detection = false;
  hardware->pxe_detection = false;
  hardware->vesa_detection = false;
  hardware->vpd_detection = false;
  hardware->nb_pci_devices = 0;
  hardware->is_dmi_valid = false;
  hardware->is_pxe_valid = false;
  hardware->is_vpd_valid = false;
  hardware->pci_domain = NULL;

  /* Cleaning structures */
  memset(hardware->disk_info, 0, sizeof(hardware->disk_info));
  memset(&hardware->dmi, 0, sizeof(s_dmi));
  memset(&hardware->cpu, 0, sizeof(s_cpu));
  memset(&hardware->pxe, 0, sizeof(struct s_pxe));
  memset(&hardware->vesa, 0, sizeof(struct s_vesa));
  memset(&hardware->vpd, 0, sizeof(s_vpd));
  memset(hardware->syslinux_fs, 0, sizeof hardware->syslinux_fs);
  memset(hardware->pciids_path, 0, sizeof hardware->pciids_path);
  memset(hardware->modules_pcimap_path, 0,
         sizeof hardware->modules_pcimap_path);
  memset(hardware->memtest_label, 0, sizeof hardware->memtest_label);
  strcat(hardware->pciids_path, "pci.ids");
  strcat(hardware->modules_pcimap_path, "modules.pcimap");
  strcat(hardware->memtest_label, "memtest");
}

/*
 * Detecting if a DMI table exist
 * if yes, let's parse it
 */
int detect_dmi(struct s_hardware *hardware)
{
  if (hardware->dmi_detection == true)
    return -1;
  hardware->dmi_detection = true;
  if (dmi_iterate(&hardware->dmi) == -ENODMITABLE) {
    hardware->is_dmi_valid = false;
    return -ENODMITABLE;
  }

  parse_dmitable(&hardware->dmi);
  hardware->is_dmi_valid = true;
  return 0;
}

/**
 * vpd_detection - populate the VPD structure
 *
 * VPD is a structure available on IBM machines.
 * It is documented at:
 *    http://www.pc.ibm.com/qtechinfo/MIGR-45120.html
 * (XXX the page seems to be gone)
 **/
int detect_vpd(struct s_hardware *hardware)
{
	if (hardware->vpd_detection)
		return -1;
	else
		hardware->vpd_detection = true;

	if (vpd_decode(&hardware->vpd) == -ENOVPDTABLE) {
		hardware->is_vpd_valid = false;
		return -ENOVPDTABLE;
	} else {
		hardware->is_vpd_valid = true;
		return 0;
	}
}

/* Detection vesa stuff*/
int detect_vesa(struct s_hardware *hardware) {
  static com32sys_t rm;
  struct vesa_general_info *gi;
  struct vesa_mode_info *mi;
  uint16_t mode, *mode_ptr;
  char *oem_ptr;

  if (hardware->vesa_detection == true) return -1;

  hardware->vesa_detection=true;
  hardware->is_vesa_valid=false;

  /* Allocate space in the bounce buffer for these structures */
  gi = &((struct vesa_info *)__com32.cs_bounce)->gi;
  mi = &((struct vesa_info *)__com32.cs_bounce)->mi;

  gi->signature = VBE2_MAGIC;   /* Get VBE2 extended data */
  rm.eax.w[0] = 0x4F00;         /* Get SVGA general information */
  rm.edi.w[0] = OFFS(gi);
  rm.es      = SEG(gi);
  __intcall(0x10, &rm, &rm);

  if ( rm.eax.w[0] != 0x004F ) {
    return -1;
  };

  mode_ptr = GET_PTR(gi->video_mode_ptr);
  oem_ptr = GET_PTR(gi->oem_vendor_name_ptr);
  strncpy(hardware->vesa.vendor,oem_ptr,sizeof(hardware->vesa.vendor));
  oem_ptr = GET_PTR(gi->oem_product_name_ptr);
  strncpy(hardware->vesa.product,oem_ptr,sizeof(hardware->vesa.product));
  oem_ptr = GET_PTR(gi->oem_product_rev_ptr);
  strncpy(hardware->vesa.product_revision,oem_ptr,sizeof(hardware->vesa.product_revision));

  hardware->vesa.major_version=(gi->version >> 8) & 0xff;
  hardware->vesa.minor_version=gi->version & 0xff;
  hardware->vesa.total_memory=gi->total_memory;
  hardware->vesa.software_rev=gi->oem_software_rev;

  hardware->vesa.vmi_count=0;

  while ((mode = *mode_ptr++) != 0xFFFF) {

    rm.eax.w[0] = 0x4F01;       /* Get SVGA mode information */
    rm.ecx.w[0] = mode;
    rm.edi.w[0] = OFFS(mi);
    rm.es  = SEG(mi);
    __intcall(0x10, &rm, &rm);

    /* Must be a supported mode */
    if ( rm.eax.w[0] != 0x004f )
      continue;

    /* Saving detected values*/
    memcpy(&hardware->vesa.vmi[hardware->vesa.vmi_count].mi, mi,
           sizeof(struct vesa_mode_info));
    hardware->vesa.vmi[hardware->vesa.vmi_count].mode = mode;

    hardware->vesa.vmi_count++;
  }
  hardware->is_vesa_valid = true;
 return 0;
}

/* Try to detect disks from port 0x80 to 0xff */
void detect_disks(struct s_hardware *hardware)
{
<<<<<<< HEAD
	int i = -1;
	int err;
	char *error_msg;

	if (hardware->disk_detection)
		return;

	hardware->disk_detection = true;
	for (int drive = 0x80; drive < 0xff; drive++) {
		i++;
		hardware->disk_info[i].disk = drive;
		err = get_drive_parameters(&hardware->disk_info[i]);
		/* Do not show errors when a disk is not found (0x01) */
		if (err && err != 0x01) {
			get_error(err, &error_msg);
			more_printf("Error 0x%Xh while reading disk 0x%X:\n\t%s\n",
				err, drive, error_msg);
			free(error_msg);
		}
		hardware->disks_count++;
	}
	free(error_msg);
=======
  hardware->disk_detection = true;
  for (int drive = 0x80; drive < 0xff; drive++) {
    if (get_disk_params(drive, hardware->disk_info) != 0)
      continue;
    struct diskinfo *d = &hardware->disk_info[drive];
    hardware->disks_count++;
    more_printf
        ("  DISK 0x%X: %s : %s %s: sectors=%d, s/t=%d head=%d : EDD=%s\n",
         drive, d->aid.model, d->host_bus_type, d->interface_type,
         d->sectors, d->sectors_per_track, d->heads,
         d->edd_version);
  }
>>>>>>> 13c60849
}

int detect_pxe(struct s_hardware *hardware)
{
  void *dhcpdata;

  size_t dhcplen;
  t_PXENV_UNDI_GET_NIC_TYPE gnt;

  if (hardware->pxe_detection == true)
    return -1;
  hardware->pxe_detection = true;
  hardware->is_pxe_valid = false;
  memset(&gnt, 0, sizeof(t_PXENV_UNDI_GET_NIC_TYPE));
  memset(&hardware->pxe, 0, sizeof(struct s_pxe));

  /* This code can only work if pxelinux is loaded */
  if (hardware->sv->filesystem != SYSLINUX_FS_PXELINUX) {
    return -1;
  }
// printf("PXE: PXElinux detected\n");
  if (!pxe_get_cached_info
      (PXENV_PACKET_TYPE_DHCP_ACK, &dhcpdata, &dhcplen)) {
    pxe_bootp_t *dhcp = &hardware->pxe.dhcpdata;
    memcpy(&hardware->pxe.dhcpdata, dhcpdata,
           sizeof(hardware->pxe.dhcpdata));
    snprintf(hardware->pxe.mac_addr, sizeof(hardware->pxe.mac_addr),
       "%02x:%02x:%02x:%02x:%02x:%02x", dhcp->CAddr[0],
       dhcp->CAddr[1], dhcp->CAddr[2], dhcp->CAddr[3],
       dhcp->CAddr[4], dhcp->CAddr[5]);

    /* Saving our IP address in a easy format */
    hardware->pxe.ip_addr[0] = hardware->pxe.dhcpdata.yip & 0xff;
    hardware->pxe.ip_addr[1] =
        hardware->pxe.dhcpdata.yip >> 8 & 0xff;
    hardware->pxe.ip_addr[2] =
        hardware->pxe.dhcpdata.yip >> 16 & 0xff;
    hardware->pxe.ip_addr[3] =
        hardware->pxe.dhcpdata.yip >> 24 & 0xff;

    if (!pxe_get_nic_type(&gnt)) {
      switch (gnt.NicType) {
      case PCI_NIC:
        hardware->is_pxe_valid = true;
        hardware->pxe.vendor_id =
            gnt.info.pci.Vendor_ID;
        hardware->pxe.product_id = gnt.info.pci.Dev_ID;
        hardware->pxe.subvendor_id =
            gnt.info.pci.SubVendor_ID;
        hardware->pxe.subproduct_id =
            gnt.info.pci.SubDevice_ID,
            hardware->pxe.rev = gnt.info.pci.Rev;
        hardware->pxe.pci_bus =
            (gnt.info.pci.BusDevFunc >> 8) & 0xff;
        hardware->pxe.pci_dev =
            (gnt.info.pci.BusDevFunc >> 3) & 0x7;
        hardware->pxe.pci_func =
            gnt.info.pci.BusDevFunc & 0x03;
        hardware->pxe.base_class =
            gnt.info.pci.Base_Class;
        hardware->pxe.sub_class =
            gnt.info.pci.Sub_Class;
        hardware->pxe.prog_intf =
            gnt.info.pci.Prog_Intf;
        hardware->pxe.nictype = gnt.NicType;
        break;
      case CardBus_NIC:
        hardware->is_pxe_valid = true;
        hardware->pxe.vendor_id =
            gnt.info.cardbus.Vendor_ID;
        hardware->pxe.product_id =
            gnt.info.cardbus.Dev_ID;
        hardware->pxe.subvendor_id =
            gnt.info.cardbus.SubVendor_ID;
        hardware->pxe.subproduct_id =
            gnt.info.cardbus.SubDevice_ID,
            hardware->pxe.rev = gnt.info.cardbus.Rev;
        hardware->pxe.pci_bus =
            (gnt.info.cardbus.BusDevFunc >> 8) & 0xff;
        hardware->pxe.pci_dev =
            (gnt.info.cardbus.BusDevFunc >> 3) & 0x7;
        hardware->pxe.pci_func =
            gnt.info.cardbus.BusDevFunc & 0x03;
        hardware->pxe.base_class =
            gnt.info.cardbus.Base_Class;
        hardware->pxe.sub_class =
            gnt.info.cardbus.Sub_Class;
        hardware->pxe.prog_intf =
            gnt.info.cardbus.Prog_Intf;
        hardware->pxe.nictype = gnt.NicType;
        break;
      case PnP_NIC:
      default:
        return -1;
        break;
      }
      /* Let's try to find the associated pci device */
      detect_pci(hardware);

      /* The firt pass try to find the exact pci device */
      hardware->pxe.pci_device = NULL;
      hardware->pxe.pci_device_pos = 0;
      struct pci_device *pci_device;
      int pci_number = 0;
      for_each_pci_func(pci_device, hardware->pci_domain) {
        pci_number++;
        if ((__pci_bus == hardware->pxe.pci_bus) &&
            (__pci_slot == hardware->pxe.pci_dev) &&
            (__pci_func == hardware->pxe.pci_func) &&
            (pci_device->vendor ==
             hardware->pxe.vendor_id)
            && (pci_device->product ==
          hardware->pxe.product_id)) {
          hardware->pxe.pci_device = pci_device;
          hardware->pxe.pci_device_pos =
              pci_number;
	      return 0;
        }
      }

      /* If we reach that part, it means the pci device pointed by
       * the pxe rom wasn't found in our list.
       * Let's try to find the device only by its pci ids.
       * The pci device we'll match is maybe not exactly the good one
       * as we can have the same pci id several times.
       * At least, the pci id, the vendor/product will be right.
       * That's clearly a workaround for some weird cases.
       * This should happend very unlikely */
      hardware->pxe.pci_device = NULL;
      hardware->pxe.pci_device_pos = 0;
      pci_number = 0;
      for_each_pci_func(pci_device, hardware->pci_domain) {
        pci_number++;
        if ((pci_device->vendor ==
             hardware->pxe.vendor_id)
            && (pci_device->product ==
          hardware->pxe.product_id)) {
          hardware->pxe.pci_device = pci_device;
          hardware->pxe.pci_device_pos =
              pci_number;
	      return 0;
        }
      }

    }
  }
  return 0;
}

void detect_pci(struct s_hardware *hardware)
{
  if (hardware->pci_detection == true)
    return;
  hardware->pci_detection = true;

  hardware->nb_pci_devices = 0;

  /* Scanning to detect pci buses and devices */
  hardware->pci_domain = pci_scan();

  if (!hardware->pci_domain)
    return;

  /* Gathering addtional information*/
  gather_additional_pci_config(hardware->pci_domain);

  struct pci_device *pci_device;
  for_each_pci_func(pci_device, hardware->pci_domain) {
    hardware->nb_pci_devices++;
  }

  more_printf("PCI: %d devices detected\n", hardware->nb_pci_devices);
  more_printf("PCI: Resolving names\n");
  /* Assigning product & vendor name for each device */
  hardware->pci_ids_return_code =
      get_name_from_pci_ids(hardware->pci_domain, hardware->pciids_path);

  more_printf("PCI: Resolving class names\n");
  /* Assigning class name for each device */
  hardware->pci_ids_return_code =
      get_class_name_from_pci_ids(hardware->pci_domain,
          hardware->pciids_path);

  more_printf("PCI: Resolving module names\n");
  /* Detecting which kernel module should match each device */
  hardware->modules_pcimap_return_code =
      get_module_name_from_pcimap(hardware->pci_domain,
           hardware->modules_pcimap_path);

  /* We try to detect the pxe stuff to populate the PXE: field of pci devices */
  detect_pxe(hardware);
}

void cpu_detect(struct s_hardware *hardware)
{
  if (hardware->cpu_detection == true)
    return;
  detect_cpu(&hardware->cpu);
  hardware->cpu_detection = true;
}

/*
 * Find the last instance of a particular command line argument
 * (which should include the final =; do not use for boolean arguments)
 */
const char *find_argument(const char **argv, const char *argument)
{
  int la = strlen(argument);
  const char **arg;
  const char *ptr = NULL;

  for (arg = argv; *arg; arg++) {
    if (!memcmp(*arg, argument, la))
      ptr = *arg + la;
  }

  return ptr;
}

void clear_screen(void)
{
  move_cursor_to_next_line();
  disable_utf8();
  set_g1_special_char();
  set_us_g0_charset();
  display_cursor(false);
  clear_entire_screen();
<<<<<<< HEAD
  display_line_nb = 0;
}

/* remove begining spaces */
char *skip_spaces(char *p)
{
  while (*p && *p <= ' ') {
    p++;
  }

  return p;
}

=======
  reset_more_printf();
}

/* remove begining spaces */
char *skip_spaces(char *p)
{
  while (*p && *p <= ' ') {
    p++;
  }

  return p;
}

>>>>>>> 13c60849
/* remove trailing & begining spaces */
char *remove_spaces(char *p)
{
  char *save=p;
  p+=strlen(p)-1;
  while (*p && *p <= ' ') {
   *p='\0';
   p--;
  }
  p=save;
  while (*p && *p <= ' ') {
    p++;
  }

  return p;
}

/* Reset the more_printf counter */
void reset_more_printf() {
  display_line_nb=0;
}<|MERGE_RESOLUTION|>--- conflicted
+++ resolved
@@ -34,9 +34,7 @@
 #include "../lib/sys/vesa/vesa.h"
 #include "hdt-common.h"
 #include "lib-ansi.h"
-<<<<<<< HEAD
 #include <disk/util.h>
-=======
 
 /* ISOlinux requires a 8.3 format */
 void convert_isolinux_filename(char *filename, struct s_hardware *hardware) {
@@ -53,7 +51,6 @@
    * so we have to shorten it to 3*/
   dot[4]='\0';
 }
->>>>>>> 13c60849
 
 void detect_parameters(const int argc, const char *argv[],
                        struct s_hardware *hardware)
@@ -245,7 +242,6 @@
 /* Try to detect disks from port 0x80 to 0xff */
 void detect_disks(struct s_hardware *hardware)
 {
-<<<<<<< HEAD
 	int i = -1;
 	int err;
 	char *error_msg;
@@ -268,20 +264,6 @@
 		hardware->disks_count++;
 	}
 	free(error_msg);
-=======
-  hardware->disk_detection = true;
-  for (int drive = 0x80; drive < 0xff; drive++) {
-    if (get_disk_params(drive, hardware->disk_info) != 0)
-      continue;
-    struct diskinfo *d = &hardware->disk_info[drive];
-    hardware->disks_count++;
-    more_printf
-        ("  DISK 0x%X: %s : %s %s: sectors=%d, s/t=%d head=%d : EDD=%s\n",
-         drive, d->aid.model, d->host_bus_type, d->interface_type,
-         d->sectors, d->sectors_per_track, d->heads,
-         d->edd_version);
-  }
->>>>>>> 13c60849
 }
 
 int detect_pxe(struct s_hardware *hardware)
@@ -509,8 +491,7 @@
   set_us_g0_charset();
   display_cursor(false);
   clear_entire_screen();
-<<<<<<< HEAD
-  display_line_nb = 0;
+  reset_more_printf();
 }
 
 /* remove begining spaces */
@@ -523,21 +504,6 @@
   return p;
 }
 
-=======
-  reset_more_printf();
-}
-
-/* remove begining spaces */
-char *skip_spaces(char *p)
-{
-  while (*p && *p <= ' ') {
-    p++;
-  }
-
-  return p;
-}
-
->>>>>>> 13c60849
 /* remove trailing & begining spaces */
 char *remove_spaces(char *p)
 {
