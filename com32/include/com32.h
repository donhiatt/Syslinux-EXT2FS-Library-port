/* ----------------------------------------------------------------------- *
 *
 *   Copyright 2002-2009 H. Peter Anvin - All Rights Reserved
 *   Copyright 2009-2010 Intel Corporation; author: H. Peter Anvin
 *
 *   Permission is hereby granted, free of charge, to any person
 *   obtaining a copy of this software and associated documentation
 *   files (the "Software"), to deal in the Software without
 *   restriction, including without limitation the rights to use,
 *   copy, modify, merge, publish, distribute, sublicense, and/or
 *   sell copies of the Software, and to permit persons to whom
 *   the Software is furnished to do so, subject to the following
 *   conditions:
 *
 *   The above copyright notice and this permission notice shall
 *   be included in all copies or substantial portions of the Software.
 *
 *   THE SOFTWARE IS PROVIDED "AS IS", WITHOUT WARRANTY OF ANY KIND,
 *   EXPRESS OR IMPLIED, INCLUDING BUT NOT LIMITED TO THE WARRANTIES
 *   OF MERCHANTABILITY, FITNESS FOR A PARTICULAR PURPOSE AND
 *   NONINFRINGEMENT. IN NO EVENT SHALL THE AUTHORS OR COPYRIGHT
 *   HOLDERS BE LIABLE FOR ANY CLAIM, DAMAGES OR OTHER LIABILITY,
 *   WHETHER IN AN ACTION OF CONTRACT, TORT OR OTHERWISE, ARISING
 *   FROM, OUT OF OR IN CONNECTION WITH THE SOFTWARE OR THE USE OR
 *   OTHER DEALINGS IN THE SOFTWARE.
 *
 * ----------------------------------------------------------------------- */

/*
 * com32.h
 *
 * Common declarations for com32 programs.
 */

#ifndef _COM32_H
#define _COM32_H

#include <stdint.h>
#include <stdbool.h>
#include <stddef.h>
#include <klibc/compiler.h>	/* For __cdecl */

/*
 * This structure defines the register frame used by the
 * system call interface.
 *
 * The syscall interface is:
 *
 * __intcall(interrupt_#, source_regs, return_regs)
 * __farcall(seg, offs, source_regs, return_regs)
 */
typedef union {
    uint32_t l;
    uint16_t w[2];
    uint8_t b[4];
} reg32_t;

typedef struct {
    uint16_t gs;		/* Offset  0 */
    uint16_t fs;		/* Offset  2 */
    uint16_t es;		/* Offset  4 */
    uint16_t ds;		/* Offset  6 */

    reg32_t edi;		/* Offset  8 */
    reg32_t esi;		/* Offset 12 */
    reg32_t ebp;		/* Offset 16 */
    reg32_t _unused_esp;	/* Offset 20 */
    reg32_t ebx;		/* Offset 24 */
    reg32_t edx;		/* Offset 28 */
    reg32_t ecx;		/* Offset 32 */
    reg32_t eax;		/* Offset 36 */

    reg32_t eflags;		/* Offset 40 */
} com32sys_t;

/* EFLAGS definitions */
#define EFLAGS_CF		0x00000001
#define EFLAGS_PF		0x00000004
#define EFLAGS_AF		0x00000010
#define EFLAGS_ZF		0x00000040
#define EFLAGS_SF		0x00000080
#define EFLAGS_TF		0x00000100
#define EFLAGS_IF		0x00000200
#define EFLAGS_DF		0x00000400
#define EFLAGS_OF		0x00000800
#define EFLAGS_IOPL		0x00003000
#define EFLAGS_NT		0x00004000
#define EFLAGS_RF		0x00010000
#define EFLAGS_VM		0x00020000
#define EFLAGS_AC		0x00040000
#define EFLAGS_VIF		0x00080000
#define EFLAGS_VIP		0x00100000
#define EFLAGS_ID		0x00200000

struct com32_pmapi;

extern struct com32_sys_args {
    uint32_t cs_sysargs;
    char *cs_cmdline;
    void __cdecl (*cs_intcall)(uint8_t, const com32sys_t *, com32sys_t *);
    void *cs_bounce;
    uint32_t cs_bounce_size;
    void __cdecl (*cs_farcall)(uint32_t, const com32sys_t *, com32sys_t *);
    int __cdecl (*cs_cfarcall)(uint32_t, const void *, uint32_t);
    uint32_t cs_memsize;
<<<<<<< HEAD
    const struct com32_pmapi *cs_pm;
=======
    const char *cs_name;
>>>>>>> 68a7538d
} __com32;

/*
 * System call wrapper functions
 */
void __intcall(uint8_t __i, const com32sys_t * __sr, com32sys_t * __dr);
void __farcall(uint16_t __cs, uint16_t __ip,
	       const com32sys_t * __sr, com32sys_t * __dr);
int __cfarcall(uint16_t __cs, uint16_t __ip,
	       const void *__stack, uint32_t __stack_size);
extern const com32sys_t __com32_zero_regs;

/*
 * Lowmem allocation functions
 */
void *lmalloc(size_t);
void *lzalloc(size_t);
void lfree(void *);
char *lstrdup(const char *);

/*
 * These functions convert between linear pointers in the range
 * 0..0xFFFFF and real-mode style SEG:OFFS pointers.  Note that a
 * 32-bit linear pointer is not compatible with a SEG:OFFS pointer
 * stored in two consecutive 16-bit words.
 *
 * Use OFFS_WRT() if you want to compute an offset relative to a
 * specific segment.  OFFS_VALID() will return whether or not the
 * pointer is actually reachable from the target segment.
 */
static inline uint16_t SEG(const volatile void *__p)
{
    return (uint16_t) (((uintptr_t) __p) >> 4);
}

static inline uint16_t OFFS(const volatile void *__p)
{
    /* The double cast here is to shut up gcc */
    return (uint16_t) (uintptr_t) __p & 0x000F;
}

static inline uint16_t OFFS_WRT(const volatile void *__p, uint16_t __seg)
{
    return (uint16_t) ((uintptr_t) __p - ((uintptr_t) __seg << 4));
}

#define OFFS_VALID(p,s) _OFFS_VALID((p), sizeof *(p), (s))

static inline bool _OFFS_VALID(const volatile void *__p, size_t __s,
			       uint16_t __seg)
{
    uintptr_t __segstart = (uintptr_t)__seg << 4;
    uintptr_t __offs  = (uintptr_t)__p - __segstart;

    return __offs <= 0x10000-__s;
}

static inline void *MK_PTR(uint16_t __seg, uint16_t __offs)
{
    return (void *)((__seg << 4) + __offs);
}

/* Some tools to handle 16:16 far pointers in memory */

struct __far_ptr {
    union {
	uint32_t ptr;
	struct {
	    uint16_t offs, seg;
	};
    };
} __attribute__ ((packed));

typedef struct __far_ptr far_ptr_t;

static inline void *GET_PTR(far_ptr_t __fptr)
{
    return MK_PTR(__fptr.seg, __fptr.offs);
}

static inline far_ptr_t FAR_PTR(void *__ptr)
{
    far_ptr_t __fptr;

    __fptr.offs = OFFS(__ptr);
    __fptr.seg  = SEG(__ptr);
    return __fptr;
}

#endif /* _COM32_H */<|MERGE_RESOLUTION|>--- conflicted
+++ resolved
@@ -103,11 +103,8 @@
     void __cdecl (*cs_farcall)(uint32_t, const com32sys_t *, com32sys_t *);
     int __cdecl (*cs_cfarcall)(uint32_t, const void *, uint32_t);
     uint32_t cs_memsize;
-<<<<<<< HEAD
+    const char *cs_name;
     const struct com32_pmapi *cs_pm;
-=======
-    const char *cs_name;
->>>>>>> 68a7538d
 } __com32;
 
 /*
