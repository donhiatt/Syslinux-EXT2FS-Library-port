--- conflicted
+++ resolved
@@ -15,26 +15,14 @@
 
 static inline uint32_t __htonl(uint32_t v)
 {
-<<<<<<< HEAD
-  if ( __builtin_constant_p(v) ) {
-    return (((v) & 0x000000ff) << 24) |
-      (((v) & 0x0000ff00) << 8) |
-      (((v) & 0x00ff0000) >> 8) |
-      (((v) & 0xff000000) >> 24);
-  } else {
-    asm("xchgb %h0,%b0 ; roll $16,%0 ; xchgb %h0,%b0" : "+q" (v));
-    return v;
-  }
-=======
     if (__builtin_constant_p(v)) {
 	return (((v) & 0x000000ff) << 24) |
 	    (((v) & 0x0000ff00) << 8) |
 	    (((v) & 0x00ff0000) >> 8) | (((v) & 0xff000000) >> 24);
     } else {
-asm("xchgb %h0,%b0 ; roll $16,%0 ; xchgb %h0,%b0":"+abcd"(v));
+asm("xchgb %h0,%b0 ; roll $16,%0 ; xchgb %h0,%b0":"+q"(v));
 	return v;
     }
->>>>>>> 8833b1c3
 }
 
 #define htonl(x) __htonl(x)
