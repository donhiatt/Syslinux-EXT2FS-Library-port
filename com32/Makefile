<<<<<<< HEAD
SUBDIRS = tools lib gpllib libutil modules mboot menu samples rosh cmenu hdt
=======
SUBDIRS = lib gpllib libutil modules mboot menu samples rosh cmenu hdt gfxboot
>>>>>>> e535becb
all tidy dist clean spotless install:
	set -e; for d in $(SUBDIRS); do $(MAKE) -C $$d $@; done<|MERGE_RESOLUTION|>--- conflicted
+++ resolved
@@ -1,7 +1,3 @@
-<<<<<<< HEAD
-SUBDIRS = tools lib gpllib libutil modules mboot menu samples rosh cmenu hdt
-=======
-SUBDIRS = lib gpllib libutil modules mboot menu samples rosh cmenu hdt gfxboot
->>>>>>> e535becb
+SUBDIRS = tools lib gpllib libutil modules mboot menu samples rosh cmenu hdt gfxboot
 all tidy dist clean spotless install:
 	set -e; for d in $(SUBDIRS); do $(MAKE) -C $$d $@; done