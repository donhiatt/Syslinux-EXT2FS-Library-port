--- conflicted
+++ resolved
@@ -163,11 +163,10 @@
 
 void dmi_memory_device_speed(uint16_t code, char *speed)
 {
-<<<<<<< HEAD
- if (code == 0)
-      sprintf(speed,"%s","Unknown");
- else
-      sprintf(speed,"%u MHz", code);
+    if (code == 0)
+	sprintf(speed, "%s", "Unknown");
+    else
+	sprintf(speed, "%u MHz", code);
 }
 
 /*
@@ -260,10 +259,4 @@
 		if(code&(1<<1))
 			printf(error, "%sCorrectable Errors\n", prefix);
 	}
-=======
-    if (code == 0)
-	sprintf(speed, "%s", "Unknown");
-    else
-	sprintf(speed, "%u MHz", code);
->>>>>>> 8e01231b
 }