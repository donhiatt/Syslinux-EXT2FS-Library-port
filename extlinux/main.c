--- conflicted
+++ resolved
@@ -61,58 +61,18 @@
 
 /* These are the options we can set and their values */
 struct my_options {
-<<<<<<< HEAD
-  unsigned int sectors;
-  unsigned int heads;
-  int raid_mode;
-  int stupid_mode;
-  int reset_adv;
-  const char *set_once;
-} opt = {
-  .sectors = 0,
-  .heads = 0,
-  .raid_mode = 0,
-  .stupid_mode = 0,
-  .reset_adv = 0,
-  .set_once = NULL,
-};
-=======
     unsigned int sectors;
     unsigned int heads;
     int raid_mode;
+    int stupid_mode;
     int reset_adv;
     const char *set_once;
 } opt = {
-.sectors = 0,.heads = 0,.raid_mode = 0,.reset_adv = 0,.set_once = NULL,};
->>>>>>> 8833b1c3
+.sectors = 0,.heads = 0,.raid_mode = 0,.stupid_mode = 0,.reset_adv =
+	0,.set_once = NULL,};
 
 static void __attribute__ ((noreturn)) usage(int rv)
 {
-<<<<<<< HEAD
-  fprintf(stderr,
-	  "Usage: %s [options] directory\n"
-	  "  --install    -i  Install over the current bootsector\n"
-	  "  --update     -U  Update a previous EXTLINUX installation\n"
-	  "  --zip        -z  Force zipdrive geometry (-H 64 -S 32)\n"
-	  "  --sectors=#  -S  Force the number of sectors per track\n"
-	  "  --heads=#    -H  Force number of heads\n"
-	  "  --stupid     -s  Slow, safe and stupid mode\n"
-	  "  --raid       -r  Fall back to the next device on boot failure\n"
-	  "  --once=...   -o  Execute a command once upon boot\n"
-	  "  --clear-once -O  Clear the boot-once command\n"
-	  "  --reset-adv      Reset auxilliary data\n"
-	  "\n"
-	  "  Note: geometry is determined at boot time for devices which\n"
-	  "  are considered hard disks by the BIOS.  Unfortunately, this is\n"
-	  "  not possible for devices which are considered floppy disks,\n"
-	  "  which includes zipdisks and LS-120 superfloppies.\n"
-	  "\n"
-	  "  The -z option is useful for USB devices which are considered\n"
-	  "  hard disks by some BIOSes and zipdrives by other BIOSes.\n",
-	  program);
-
-  exit(rv);
-=======
     fprintf(stderr,
 	    "Usage: %s [options] directory\n"
 	    "  --install    -i  Install over the current bootsector\n"
@@ -120,6 +80,7 @@
 	    "  --zip        -z  Force zipdrive geometry (-H 64 -S 32)\n"
 	    "  --sectors=#  -S  Force the number of sectors per track\n"
 	    "  --heads=#    -H  Force number of heads\n"
+	    "  --stupid     -s  Slow, safe and stupid mode\n"
 	    "  --raid       -r  Fall back to the next device on boot failure\n"
 	    "  --once=...   -o  Execute a command once upon boot\n"
 	    "  --clear-once -O  Clear the boot-once command\n"
@@ -135,7 +96,6 @@
 	    program);
 
     exit(rv);
->>>>>>> 8833b1c3
 }
 
 enum long_only_opt {
@@ -144,25 +104,11 @@
 };
 
 static const struct option long_options[] = {
-<<<<<<< HEAD
-  { "install",    0, NULL, 'i' },
-  { "update",     0, NULL, 'U' },
-  { "zipdrive",   0, NULL, 'z' },
-  { "sectors",    1, NULL, 'S' },
-  { "stupid",     0, NULL, 's' },
-  { "heads",      1, NULL, 'H' },
-  { "raid-mode",  0, NULL, 'r' },
-  { "version",    0, NULL, 'v' },
-  { "help",       0, NULL, 'h' },
-  { "once",       1, NULL, 'o' },
-  { "clear-once", 0, NULL, 'O' },
-  { "reset-adv",  0, NULL, OPT_RESET_ADV },
-  { 0, 0, 0, 0 }
-=======
     {"install", 0, NULL, 'i'},
     {"update", 0, NULL, 'U'},
     {"zipdrive", 0, NULL, 'z'},
     {"sectors", 1, NULL, 'S'},
+    {"stupid", 0, NULL, 's'},
     {"heads", 1, NULL, 'H'},
     {"raid-mode", 0, NULL, 'r'},
     {"version", 0, NULL, 'v'},
@@ -171,7 +117,6 @@
     {"clear-once", 0, NULL, 'O'},
     {"reset-adv", 0, NULL, OPT_RESET_ADV},
     {0, 0, 0, 0}
->>>>>>> 8833b1c3
 };
 
 static const char short_options[] = "iUuzS:H:rvho:O";
@@ -181,60 +126,6 @@
 # define BLKGETSIZE64 _IOR(0x12,114,size_t)
 #endif
 
-<<<<<<< HEAD
-=======
-#define LDLINUX_MAGIC	0x3eb202fe
-
-enum bs_offsets {
-    bsJump = 0x00,
-    bsOemName = 0x03,
-    bsBytesPerSec = 0x0b,
-    bsSecPerClust = 0x0d,
-    bsResSectors = 0x0e,
-    bsFATs = 0x10,
-    bsRootDirEnts = 0x11,
-    bsSectors = 0x13,
-    bsMedia = 0x15,
-    bsFATsecs = 0x16,
-    bsSecPerTrack = 0x18,
-    bsHeads = 0x1a,
-    bsHiddenSecs = 0x1c,
-    bsHugeSectors = 0x20,
-
-    /* FAT12/16 only */
-    bs16DriveNumber = 0x24,
-    bs16Reserved1 = 0x25,
-    bs16BootSignature = 0x26,
-    bs16VolumeID = 0x27,
-    bs16VolumeLabel = 0x2b,
-    bs16FileSysType = 0x36,
-    bs16Code = 0x3e,
-
-    /* FAT32 only */
-    bs32FATSz32 = 36,
-    bs32ExtFlags = 40,
-    bs32FSVer = 42,
-    bs32RootClus = 44,
-    bs32FSInfo = 48,
-    bs32BkBootSec = 50,
-    bs32Reserved = 52,
-    bs32DriveNumber = 64,
-    bs32Reserved1 = 65,
-    bs32BootSignature = 66,
-    bs32VolumeID = 67,
-    bs32VolumeLabel = 71,
-    bs32FileSysType = 82,
-    bs32Code = 90,
-
-    bsSignature = 0x1fe
-};
-
-#define bsHead      bsJump
-#define bsHeadLen   (bsOemName-bsHead)
-#define bsCode	    bs32Code	/* The common safe choice */
-#define bsCodeLen   (bsSignature-bs32Code)
-
->>>>>>> 8833b1c3
 #ifndef EXT2_SUPER_OFFSET
 #define EXT2_SUPER_OFFSET 1024
 #endif
@@ -456,112 +347,15 @@
  */
 void patch_file_and_bootblock(int fd, int dirfd, int devfd)
 {
-<<<<<<< HEAD
-  struct stat dirst;
-  struct hd_geometry geo;
-  uint32_t *sectp;
-  uint64_t totalbytes, totalsectors;
-  int nsect;
-  uint32_t *wp;
-  struct boot_sector *bs;
-  struct patch_area *patcharea;
-  int i, dw, nptrs;
-  uint32_t csum;
-
-  if ( fstat(dirfd, &dirst) ) {
-    perror("fstat dirfd");
-    exit(255);			/* This should never happen */
-  }
-
-  totalbytes = get_size(devfd);
-  get_geometry(devfd, totalbytes, &geo);
-
-  if ( opt.heads )
-    geo.heads = opt.heads;
-  if ( opt.sectors )
-    geo.sectors = opt.sectors;
-
-  /* Patch this into a fake FAT superblock.  This isn't because
-     FAT is a good format in any way, it's because it lets the
-     early bootstrap share code with the FAT version. */
-  dprintf("heads = %u, sect = %u\n", geo.heads, geo.sectors);
-
-  bs = (struct boot_sector *)boot_block;
-
-  totalsectors = totalbytes >> SECTOR_SHIFT;
-  if ( totalsectors >= 65536 ) {
-    set_16(&bs->bsSectors, 0);
-  } else {
-    set_16(&bs->bsSectors, totalsectors);
-  }
-  set_32(&bs->bsHugeSectors, totalsectors);
-
-  set_16(&bs->bsBytesPerSec, SECTOR_SIZE);
-  set_16(&bs->bsSecPerTrack, geo.sectors);
-  set_16(&bs->bsHeads, geo.heads);
-  set_32(&bs->bsHiddenSecs, geo.start);
-
-  /* If we're in RAID mode then patch the appropriate instruction;
-     either way write the proper boot signature */
-  i = get_16(&bs->bsSignature);
-  if (opt.raid_mode)
-    set_16((uint16_t *)(boot_block+i), 0x18CD);	/* INT 18h */
-
-  set_16(&bs->bsSignature, 0xAA55);
-
-  /* Construct the boot file */
-
-  dprintf("directory inode = %lu\n", (unsigned long) dirst.st_ino);
-  nsect = (boot_image_len+SECTOR_SIZE-1) >> SECTOR_SHIFT;
-  nsect += 2;			/* Two sectors for the ADV */
-  sectp = alloca(sizeof(uint32_t)*nsect);
-  if ( sectmap(fd, sectp, nsect) ) {
-    perror("bmap");
-    exit(1);
-  }
-
-  /* First sector need pointer in boot sector */
-  set_32(&bs->NextSector, *sectp++);
-
-  /* Stupid mode? */
-  if (opt.stupid_mode)
-    set_16(&bs->MaxTransfer, 1);
-
-  /* Search for LDLINUX_MAGIC to find the patch area */
-  for (wp = (uint32_t *)boot_image; get_32(wp) != LDLINUX_MAGIC; wp++);
-  patcharea = (struct patch_area *)wp;
-
-  /* Set up the totals */
-  dw = boot_image_len >> 2;	/* COMPLETE dwords, excluding ADV */
-  set_16(&patcharea->data_sectors, nsect-2); /* -2 for the ADVs */
-  set_16(&patcharea->adv_sectors, 2);
-  set_32(&patcharea->dwords, dw);
-  set_32(&patcharea->currentdir, dirst.st_ino);
-
-  /* Set the sector pointers */
-  wp = (uint32_t *)((char *)boot_image+get_16(&patcharea->secptroffset));
-  nptrs = get_16(&patcharea->secptrcnt);
-
-  memset(wp, 0, nptrs*4);
-  while ( nsect-- )
-    set_32(wp++, *sectp++);
-
-  /* Now produce a checksum */
-  set_32(&patcharea->checksum, 0);
-
-  csum = LDLINUX_MAGIC;
-  for (i = 0, wp = (uint32_t *)boot_image; i < dw; i++, wp++)
-    csum -= get_32(wp);		/* Negative checksum */
-
-  set_32(&patcharea->checksum, csum);
-=======
     struct stat dirst;
     struct hd_geometry geo;
     uint32_t *sectp;
     uint64_t totalbytes, totalsectors;
     int nsect;
-    unsigned char *p, *patcharea;
-    int i, dw;
+    uint32_t *wp;
+    struct boot_sector *bs;
+    struct patch_area *patcharea;
+    int i, dw, nptrs;
     uint32_t csum;
 
     if (fstat(dirfd, &dirst)) {
@@ -582,26 +376,28 @@
        early bootstrap share code with the FAT version. */
     dprintf("heads = %u, sect = %u\n", geo.heads, geo.sectors);
 
+    bs = (struct boot_sector *)boot_block;
+
     totalsectors = totalbytes >> SECTOR_SHIFT;
     if (totalsectors >= 65536) {
-	set_16(boot_block + bsSectors, 0);
+	set_16(&bs->bsSectors, 0);
     } else {
-	set_16(boot_block + bsSectors, totalsectors);
-    }
-    set_32(boot_block + bsHugeSectors, totalsectors);
-
-    set_16(boot_block + bsBytesPerSec, SECTOR_SIZE);
-    set_16(boot_block + bsSecPerTrack, geo.sectors);
-    set_16(boot_block + bsHeads, geo.heads);
-    set_32(boot_block + bsHiddenSecs, geo.start);
+	set_16(&bs->bsSectors, totalsectors);
+    }
+    set_32(&bs->bsHugeSectors, totalsectors);
+
+    set_16(&bs->bsBytesPerSec, SECTOR_SIZE);
+    set_16(&bs->bsSecPerTrack, geo.sectors);
+    set_16(&bs->bsHeads, geo.heads);
+    set_32(&bs->bsHiddenSecs, geo.start);
 
     /* If we're in RAID mode then patch the appropriate instruction;
        either way write the proper boot signature */
-    i = get_16(boot_block + 0x1FE);
+    i = get_16(&bs->bsSignature);
     if (opt.raid_mode)
-	set_16(boot_block + i, 0x18CD);	/* INT 18h */
-
-    set_16(boot_block + 0x1FE, 0xAA55);
+	set_16((uint16_t *) (boot_block + i), 0x18CD);	/* INT 18h */
+
+    set_16(&bs->bsSignature, 0xAA55);
 
     /* Construct the boot file */
 
@@ -615,38 +411,39 @@
     }
 
     /* First sector need pointer in boot sector */
-    set_32(boot_block + 0x1F8, *sectp++);
-    nsect--;
+    set_32(&bs->NextSector, *sectp++);
+
+    /* Stupid mode? */
+    if (opt.stupid_mode)
+	set_16(&bs->MaxTransfer, 1);
 
     /* Search for LDLINUX_MAGIC to find the patch area */
-    for (p = boot_image; get_32(p) != LDLINUX_MAGIC; p += 4) ;
-    patcharea = p + 8;
+    for (wp = (uint32_t *) boot_image; get_32(wp) != LDLINUX_MAGIC; wp++) ;
+    patcharea = (struct patch_area *)wp;
 
     /* Set up the totals */
     dw = boot_image_len >> 2;	/* COMPLETE dwords, excluding ADV */
-    set_16(patcharea, dw);
-    set_16(patcharea + 2, nsect);	/* Not including the first sector, but
-					   including the ADV */
-    set_32(patcharea + 8, dirst.st_ino);	/* "Current" directory */
+    set_16(&patcharea->data_sectors, nsect - 2);	/* -2 for the ADVs */
+    set_16(&patcharea->adv_sectors, 2);
+    set_32(&patcharea->dwords, dw);
+    set_32(&patcharea->currentdir, dirst.st_ino);
 
     /* Set the sector pointers */
-    p = patcharea + 12;
-
-    memset(p, 0, 64 * 4);
-    while (nsect--) {
-	set_32(p, *sectp++);
-	p += 4;
-    }
+    wp = (uint32_t *) ((char *)boot_image + get_16(&patcharea->secptroffset));
+    nptrs = get_16(&patcharea->secptrcnt);
+
+    memset(wp, 0, nptrs * 4);
+    while (nsect--)
+	set_32(wp++, *sectp++);
 
     /* Now produce a checksum */
-    set_32(patcharea + 4, 0);
+    set_32(&patcharea->checksum, 0);
 
     csum = LDLINUX_MAGIC;
-    for (i = 0, p = boot_image; i < dw; i++, p += 4)
-	csum -= get_32(p);	/* Negative checksum */
-
-    set_32(patcharea + 4, csum);
->>>>>>> 8833b1c3
+    for (i = 0, wp = (uint32_t *) boot_image; i < dw; i++, wp++)
+	csum -= get_32(wp);	/* Negative checksum */
+
+    set_32(&patcharea->checksum, csum);
 }
 
 /*
@@ -1096,68 +893,6 @@
 
 int main(int argc, char *argv[])
 {
-<<<<<<< HEAD
-  int o;
-  const char *directory;
-  int update_only = -1;
-
-  program = argv[0];
-
-  while ( (o = getopt_long(argc, argv, short_options,
-			     long_options, NULL)) != EOF ) {
-    switch ( o ) {
-    case 'z':
-      opt.heads = 64;
-      opt.sectors = 32;
-      break;
-    case 'S':
-      opt.sectors = strtoul(optarg, NULL, 0);
-      if ( opt.sectors < 1 || opt.sectors > 63 ) {
-	fprintf(stderr, "%s: invalid number of sectors: %u (must be 1-63)\n",
-		program, opt.sectors);
-	exit(EX_USAGE);
-      }
-      break;
-    case 'H':
-      opt.heads = strtoul(optarg, NULL, 0);
-      if ( opt.heads < 1 || opt.heads > 256 ) {
-	fprintf(stderr, "%s: invalid number of heads: %u (must be 1-256)\n",
-		program, opt.heads);
-	exit(EX_USAGE);
-      }
-      break;
-    case 'r':
-      opt.raid_mode = 1;
-      break;
-    case 's':
-      opt.stupid_mode = 1;
-      break;
-    case 'i':
-      update_only = 0;
-      break;
-    case 'u':
-    case 'U':
-      update_only = 1;
-      break;
-    case 'h':
-      usage(0);
-      break;
-    case 'o':
-      opt.set_once = optarg;
-      break;
-    case 'O':
-      opt.set_once = "";
-      break;
-    case OPT_RESET_ADV:
-      opt.reset_adv = 1;
-      break;
-    case 'v':
-      fputs("extlinux " VERSION_STR
-	    "  Copyright 1994-" YEAR_STR " H. Peter Anvin \n", stderr);
-      exit(0);
-    default:
-      usage(EX_USAGE);
-=======
     int o;
     const char *directory;
     int update_only = -1;
@@ -1192,6 +927,9 @@
 	case 'r':
 	    opt.raid_mode = 1;
 	    break;
+	case 's':
+	    opt.stupid_mode = 1;
+	    break;
 	case 'i':
 	    update_only = 0;
 	    break;
@@ -1218,7 +956,6 @@
 	default:
 	    usage(EX_USAGE);
 	}
->>>>>>> 8833b1c3
     }
 
     directory = argv[optind];
